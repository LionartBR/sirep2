--- conflicted
+++ resolved
@@ -154,15 +154,13 @@
         return None
 
     ascii_text = _remove_accents(text)
-<<<<<<< HEAD
     upper_ascii = ascii_text.upper()
     if "PASSIV" in upper_ascii and "RESC" in upper_ascii:
         normalized = "P_RESCISAO"
     else:
         normalized = normalizar_situacao(ascii_text)
-=======
     normalized = normalizar_situacao(ascii_text)
->>>>>>> e51a4bd3
+
     label = _STATUS_LABELS.get(normalized)
     if label is not None:
         return label
