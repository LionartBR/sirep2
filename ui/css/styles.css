--- conflicted
+++ resolved
@@ -206,8 +206,6 @@
   flex-direction: column;
   gap: 6px;
   align-items: flex-start;
-<<<<<<< HEAD
-=======
 }
 
 .controls__start-row {
@@ -215,7 +213,6 @@
   align-items: center;
   flex-wrap: wrap;
   gap: 12px;
->>>>>>> 44c1e1d9
 }
 
 .controls__info {
