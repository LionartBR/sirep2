--- conflicted
+++ resolved
@@ -51,19 +51,16 @@
           <div class="controls" role="group" aria-label="Controles de execução">
             <div class="controls__group">
               <div class="controls__start">
-<<<<<<< HEAD
                 <button class="btn btn--primary" id="btnStart" type="button">Iniciar</button>
                 <div id="pipeline-meta" class="pipeline-meta">
                   <span id="lbl-last-update">Última atualização em: —</span>
                   <span id="lbl-last-duration">Duração da última atualização: —</span>
-=======
                 <div class="controls__start-row">
                   <button class="btn btn--primary" id="btnStart" type="button">Iniciar</button>
                   <div id="pipeline-meta" class="pipeline-meta">
                     <span id="lbl-last-update">Última atualização em: —</span>
                     <span id="lbl-last-duration">Duração da última atualização: —</span>
                   </div>
->>>>>>> 44c1e1d9
                 </div>
                 <p class="controls__info" id="lastUpdateInfo" aria-live="polite"></p>
               </div>
