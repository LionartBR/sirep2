<!DOCTYPE html>
<html lang="pt-BR">
  <head>
    <meta charset="UTF-8" />
    <meta name="viewport" content="width=device-width, initial-scale=1.0" />
    <title>Entrar • SIREP 2.0</title>
    <link rel="stylesheet" href="css/styles.css" />
  </head>
  <body class="login-page">
    <main class="login" role="main">
      <section class="login-card" aria-labelledby="loginTitle">
        <header class="login-card__header">
          <h1 id="loginTitle" class="login-card__title">SIREP 2.0</h1>
          <p class="login-card__subtitle">
            Acesse com a mesma senha do Rede Caixa.
          </p>
        </header>
        <form id="loginForm" class="login-form" novalidate>
          <div class="login-form__field">
            <label for="username" class="login-form__label">Usuário</label>
            <input
              id="username"
              name="username"
              type="text"
              class="login-form__input"
              autocomplete="username"
              placeholder="C123456"
              required
            />
          </div>
          <div class="login-form__field">
            <label for="password" class="login-form__label">Senha</label>
<<<<<<< HEAD
            <div class="login-form__input-wrapper">
              <i data-feather="lock" class="login-form__icon" aria-hidden="true"></i>
              <input
                id="password"
                name="password"
                type="password"
                class="login-form__input"
                autocomplete="current-password"
                placeholder="********"
                required
              />
            </div>
=======
            <input
              id="password"
              name="password"
              type="password"
              class="login-form__input"
              autocomplete="current-password"
              placeholder="Digite sua senha"
              required
            />
>>>>>>> 764948e7
          </div>
          <div class="login-form__options">
            <label class="login-form__remember">
              <input type="checkbox" id="rememberMe" name="rememberMe" />
              <span>Lembrar meu acesso neste dispositivo</span>
            </label>
          </div>
          <p class="login-form__feedback" id="loginError" role="alert" hidden></p>
          <div class="login-form__actions">
            <button type="submit" class="btn btn--primary login-form__submit">Entrar</button>
          </div>
        </form>
      </section>
    </main>

    <footer class="login-footer" role="contentinfo">
      <p>CEFGD/RJ</p>
      <p>Recuperação de Débitos do FGTS perante o Empregador</p>
      <p>CAIXA™ 2025</p>
    </footer>

    <script src="https://unpkg.com/feather-icons"></script>
    <script src="js/auth.js"></script>
    <script src="js/login.js"></script>
  </body>
</html><|MERGE_RESOLUTION|>--- conflicted
+++ resolved
@@ -30,7 +30,6 @@
           </div>
           <div class="login-form__field">
             <label for="password" class="login-form__label">Senha</label>
-<<<<<<< HEAD
             <div class="login-form__input-wrapper">
               <i data-feather="lock" class="login-form__icon" aria-hidden="true"></i>
               <input
@@ -43,7 +42,6 @@
                 required
               />
             </div>
-=======
             <input
               id="password"
               name="password"
@@ -53,7 +51,6 @@
               placeholder="Digite sua senha"
               required
             />
->>>>>>> 764948e7
           </div>
           <div class="login-form__options">
             <label class="login-form__remember">
